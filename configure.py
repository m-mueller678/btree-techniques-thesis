--- conflicted
+++ resolved
@@ -123,7 +123,6 @@
 set_feature('basic-prefix', 'true')
 set_feature('basic-heads', 'true')
 set_feature('basic-use-hint', 'true')
-<<<<<<< HEAD
 set_feature('dynamic-prefix', 'true')
 features['dynamic-prefix'] = "false"
 set_feature("leaf", "hash")
@@ -135,27 +134,11 @@
 # for inner in ["padded", "explicit_length", "ascii", "art"]:
 #    set_feature('inner', inner)
 cases = []
-=======
-# set_feature('dynamic-prefix', 'true')
-# features['dynamic-prefix'] = "false"
-set_feature("leaf", "hash")
-# set_feature("strip-prefix", "true")
-# features["strip-prefix"] = "false"
-# set_feature("branch-cache", 'true')
-# features["branch-cache"] = "false"
-set_feature('inner', "explicit_length")
-# for inner in ["padded", "explicit_length", "ascii", "art"]:
-#    set_feature('inner', inner)
->>>>>>> 3fc4ff6e
 set_feature("leaf", "adapt")
 # for adapt in ["1000", "100", "10"]:
 #    set_feature("descend-adapt-inner", adapt)
 
-<<<<<<< HEAD
 assert len(cases) == 1
-=======
-assert len(cases) == 7
->>>>>>> 3fc4ff6e
 
 dir = build_all(cases)
 upload(dir)
