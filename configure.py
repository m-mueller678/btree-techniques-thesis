--- conflicted
+++ resolved
@@ -121,14 +121,7 @@
 # set_feature('dynamic-prefix', 'true')
 # features['dynamic-prefix'] = "false"
 set_feature("leaf", "hash")
-<<<<<<< HEAD
-
-# set_feature("strip-prefix","true")
-=======
-set_feature("hash-variant", "alloc")
-#
 # set_feature("strip-prefix", "true")
->>>>>>> 2774a5c8
 # features["strip-prefix"] = "false"
 # set_feature("branch-cache",'true')
 # features["branch-cache"] = "false"
@@ -138,11 +131,7 @@
 # for adapt in ["1000", "100", "10"]:
 #     set_feature("descend-adapt-inner",adapt)
 
-<<<<<<< HEAD
 assert len(cases) == 2
-=======
-assert len(cases) == 3
->>>>>>> 2774a5c8
 dir = build_all(cases)
 upload(dir)
 print_uploaded()
