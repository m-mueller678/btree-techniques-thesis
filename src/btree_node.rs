use crate::basic_node::BasicNode;
use crate::hash_leaf::HashLeaf;
use crate::node_traits::{FenceData, InnerConversionSink, InnerConversionSource, merge_to_right};
use crate::{FatTruncatedKey};
use num_enum::{TryFromPrimitive};
use std::intrinsics::transmute;
use std::mem::{ManuallyDrop};
use std::{mem, ptr};
use std::ops::Range;
use std::sync::atomic::Ordering;
use rand::{Rng, thread_rng};
use rand::prelude::SliceRandom;
use crate::adaptive::{adapt_inner, infrequent};
use crate::art_node::ArtNode;
use crate::bench::{BASIC_CONVERSION_ATTEMPTS, BASIC_CONVERSIONS, HASH_CONVERSIONS};
use crate::branch_cache::BranchCacheAccessor;
use crate::vtables::BTreeNodeTag;
#[allow(unused_imports)]
use crate::head_node;
#[allow(unused_imports)]
use crate::node_traits::FallbackInnerConversionSink;
use crate::util::reinterpret_mut;


#[cfg(feature = "inner_basic")]
pub type DefaultInnerNodeConversionSink = BasicNode;
#[cfg(feature = "inner_art")]
pub type DefaultInnerNodeConversionSink = ArtNode;
#[cfg(feature = "inner_padded")]
pub type DefaultInnerNodeConversionSink = FallbackInnerConversionSink<FallbackInnerConversionSink<head_node::U32ZeroPaddedHeadNode, head_node::U64ZeroPaddedHeadNode>, BasicNode>;
#[cfg(feature = "inner_explicit_length")]
pub type DefaultInnerNodeConversionSink = FallbackInnerConversionSink<FallbackInnerConversionSink<head_node::U32ExplicitHeadNode, head_node::U64ExplicitHeadNode>, BasicNode>;
#[cfg(feature = "inner_ascii")]
pub type DefaultInnerNodeConversionSink = FallbackInnerConversionSink<head_node::AsciiHeadNode, BasicNode>;

#[cfg(feature = "basic-prefix_true")]
pub const BASIC_PREFIX: bool = true;
#[cfg(feature = "basic-prefix_false")]
pub const BASIC_PREFIX: bool = false;

#[cfg(feature = "strip-prefix_true")]
pub const STRIP_PREFIX: bool = true;
#[cfg(feature = "strip-prefix_false")]
pub const STRIP_PREFIX: bool = false;

pub const PAGE_SIZE: usize = 4096;

#[repr(C)]
pub union BTreeNode {
    pub raw_bytes: [u8; PAGE_SIZE],
    pub basic: BasicNode,
    pub hash_leaf: ManuallyDrop<HashLeaf>,
    pub uninit: (),
    pub art_node: ManuallyDrop<ArtNode>,
}

#[derive(Clone, Copy, Debug)]
#[repr(C)]
pub struct BTreeNodeHead {
    pub tag: BTreeNodeTag,
    pub adaption_state: AdaptionState,
}

#[derive(Clone, Copy, Debug)]
#[repr(transparent)]
pub struct AdaptionState(u8);

impl AdaptionState {
    pub fn new() -> Self {
        AdaptionState(0)
    }

    pub fn set_adapted(&mut self, a: bool) {
        self.0 = a as u8;
    }

    pub fn is_adapted(&self) -> bool {
        self.0 != 0
    }
}

const LEAVE_NOTIFY_POINT_WEIGHT: f64 = 0.02;
const LEAVE_NOTIFY_RANGE_WEIGHT: f64 = 0.02;
const LEAVE_KEY_WEIGHT: f64 = 5e-3;
const LEAVE_CONVERT_WEIGHT: f64 = 0.1;
const LEAVE_ADAPTION_RANGE: u8 = 3;
const BIT_21: u64 = 1 << 21;

impl BTreeNode {
    fn leave_convert_common(&mut self, residual_random: u64) {
        let rand_a = residual_random & (BIT_21 - 1);
        let rand_b = (residual_random >> 21) & (BIT_21 - 1);
        const KEY_THESHOLD: u64 = (LEAVE_KEY_WEIGHT * BIT_21 as f64) as u64;
        const CONVERT_THESHOLD: u64 = (LEAVE_CONVERT_WEIGHT * BIT_21 as f64) as u64;
        let rng = &mut thread_rng();
        if rand_a < KEY_THESHOLD {
            let mut short_key_count = (0..12).filter_map(|_| unsafe {
                match self.tag() {
                    BTreeNodeTag::BasicLeaf => {
                        self.basic.slots().choose(rng).filter(|s| s.key_len <= 4).map(|_| ())
                    }
                    BTreeNodeTag::HashLeaf => {
                        self.hash_leaf.slots().choose(rng).filter(|s| s.key_len <= 4).map(|_| ())
                    }
                    _ => unreachable!()
                }
            }).count();
            let is_short = short_key_count >= 12;
            self.head_mut().adaption_state.0 = self.head_mut().adaption_state.0 % 128 + if is_short { 128 } else { 0 };
        }
        if rand_b < CONVERT_THESHOLD {
            match self.tag() {
                BTreeNodeTag::BasicLeaf => if self.head_mut().adaption_state.0 == 0 {
                    HashLeaf::from_basic(self);
                    HASH_CONVERSIONS.fetch_add(1, Ordering::Relaxed);
                }
                BTreeNodeTag::HashLeaf => if self.head_mut().adaption_state.0 >= LEAVE_ADAPTION_RANGE {
                    use std::sync::atomic::*;
<<<<<<< HEAD
                    let is_err = HashLeaf::to_basic(self).is_err();
                    if cfg!(debug_assertions) {
                        static TOTAL: AtomicUsize = AtomicUsize::new(0);
                        static FAILED: AtomicUsize = AtomicUsize::new(0);
                        let total = TOTAL.fetch_add(1, Ordering::Relaxed);
                        let failed = FAILED.fetch_add(is_err as usize, Ordering::Relaxed);
                        if total % 1024 == 0 {
                            eprintln!("leave to basic convert fail rate: {}", failed as f64 / total as f64);
                        }
                    }
=======
                    let is_ok = HashLeaf::to_basic(self).is_ok();
                    BASIC_CONVERSION_ATTEMPTS.fetch_add(1, Ordering::Relaxed);
                    BASIC_CONVERSIONS.fetch_add(is_ok as usize, Ordering::Relaxed);
>>>>>>> e454174c
                }
                _ => unreachable!()
            }
        }
    }

    pub fn leave_notify_point_op(&mut self) {
        #[cfg(feature = "leaf_adapt")]{
            const THRESHOLD: u64 = (LEAVE_NOTIFY_POINT_WEIGHT * BIT_21 as f64) as u64;
            let rand = thread_rng().gen::<u64>();
            if rand & (BIT_21 - 1) < THRESHOLD {
                let head = self.head_mut();
                if head.adaption_state.0 % 128 > 0 {
                    head.adaption_state.0 -= 1;
                }
                self.leave_convert_common(rand >> 21)
            }
        }
    }

    pub fn leave_notify_range_op(&mut self) {
        #[cfg(feature = "leaf_adapt")]{
            const THRESHOLD: u64 = (LEAVE_NOTIFY_RANGE_WEIGHT * BIT_21 as f64) as u64;
            let rand = thread_rng().gen::<u64>();
            if rand & (BIT_21 - 1) < THRESHOLD {
                let head = self.head_mut();
                if head.adaption_state.0 % 128 < LEAVE_ADAPTION_RANGE {
                    head.adaption_state.0 += 1;
                }
                self.leave_convert_common(rand >> 21)
            }
        }
    }

    pub fn write_inner<N: InnerConversionSink>(&mut self, src: N) -> &mut N {
        unsafe {
            ptr::copy_nonoverlapping((&src) as *const N as *const Self, self, 1);
            mem::forget(src);
            transmute::<&mut Self, _>(self)
        }
    }

    pub unsafe fn new_uninit() -> Self {
        BTreeNode { uninit: () }
    }

    pub fn tag(&self) -> BTreeNodeTag {
        BTreeNodeTag::try_from_primitive(unsafe { self.raw_bytes[0] }).unwrap()
    }

    pub fn head_mut(&mut self) -> &mut BTreeNodeHead {
        // this method is intended for dynamic leave layout selection
        // interpretation of head is different for inner and leave nodes
        debug_assert!(self.tag().is_leaf());
        unsafe { &mut *(self as *mut BTreeNode as *mut BTreeNodeHead) }
    }

    pub fn adaption_state(&mut self) -> &mut AdaptionState {
        unsafe { reinterpret_mut::<u8, AdaptionState>(&mut self.raw_bytes[1]) }
    }

    /// descends to target node, returns target node, parent, and index within parent
    pub fn descend(
        mut self: &mut Self,
        key: &[u8],
        mut filter: impl FnMut(*mut BTreeNode) -> bool,
        bc: &mut BranchCacheAccessor,
    ) -> (*mut BTreeNode, *mut BTreeNode, usize) {
        let mut parent = ptr::null_mut();
        let mut index = 0;
        bc.reset();
        while self.tag().is_inner() && !filter(self) {
            index = self.to_inner_mut().find_child_index(key, bc);
            parent = self;
            if cfg!(feature = "descend-adapt-inner_10") {
                if !self.adaption_state().is_adapted() && infrequent(10) {
                    adapt_inner(self);
                    self.adaption_state().set_adapted(true);
                }
            } else if cfg!(feature = "descend-adapt-inner_100") {
                if !self.adaption_state().is_adapted() && infrequent(100) {
                    adapt_inner(self);
                    self.adaption_state().set_adapted(true);
                }
            } else if cfg!(feature = "descend-adapt-inner_1000") {
                if !self.adaption_state().is_adapted() && infrequent(1000) {
                    adapt_inner(self);
                    self.adaption_state().set_adapted(true);
                }
            } else {
                assert!(cfg!(feature = "descend-adapt-inner_none"))
            }
            self = unsafe { &mut *self.to_inner().get_child(index) };
        }
        (self, parent, index)
    }

    pub unsafe fn alloc() -> *mut BTreeNode {
        Box::into_raw(Box::new(BTreeNode::new_uninit()))
    }

    pub unsafe fn dealloc(node: *mut BTreeNode) {
        drop(Box::from_raw(node));
    }

    pub fn new_leaf() -> *mut BTreeNode {
        unsafe {
            let leaf = Self::alloc();
            if cfg!(feature = "leaf_hash") || cfg!(feature = "leaf_adapt") {
                (*leaf).hash_leaf = ManuallyDrop::new(HashLeaf::new())
            } else if cfg!(feature = "leaf_basic") {
                (*leaf).basic = BasicNode::new_leaf();
            } else {
                panic!();
            }
            leaf
        }
    }

    pub fn new_inner(child: *mut BTreeNode) -> *mut BTreeNode {
        struct RootSource {
            child: *mut BTreeNode,
        }
        impl InnerConversionSource for RootSource {
            fn fences(&self) -> FenceData {
                FenceData::empty()
            }

            fn key_count(&self) -> usize {
                0
            }

            fn get_child(&self, index: usize) -> *mut BTreeNode {
                debug_assert_eq!(index, 0);
                self.child
            }

            fn get_key(&self, _index: usize, _dst: &mut [u8], _strip_prefix: usize) -> Result<usize, ()> {
                panic!()
            }

            fn get_key_length_sum(&self, _range: Range<usize>) -> usize {
                0
            }

            fn get_key_length_max(&self, _range: Range<usize>) -> usize {
                0
            }
        }
        unsafe {
            let node = Self::alloc();
            DefaultInnerNodeConversionSink::create(&mut *node, &RootSource { child }).unwrap();
            node
        }
    }

    /// merge into right,
    ///self is discarded after this
    pub unsafe fn try_merge_right(
        &mut self,
        right: &mut BTreeNode,
        separator: FatTruncatedKey,
    ) -> Result<(), ()> {
        debug_assert!(self.is_underfull());
        if right.tag().is_leaf() {
            debug_assert!(right.is_underfull());
        }
        match (self.tag(), right.tag()) {
            (BTreeNodeTag::BasicLeaf, BTreeNodeTag::BasicLeaf) => self.basic.merge_right(false, &mut *right, separator),
            (lt, rt) => {
                if lt.is_leaf() {
                    if lt == BTreeNodeTag::BasicLeaf {
                        HashLeaf::from_basic(self);
                    }
                    if rt == BTreeNodeTag::BasicLeaf {
                        HashLeaf::from_basic(right);
                    }
                    debug_assert!(self.tag() == BTreeNodeTag::HashLeaf);
                    debug_assert!(right.tag() == BTreeNodeTag::HashLeaf);
                    self.hash_leaf.try_merge_right(&mut (*right).hash_leaf, separator)
                } else {
                    debug_assert!(rt.is_inner());
                    merge_to_right::<BasicNode>(self, right, separator)
                }
            }
        }
    }
}<|MERGE_RESOLUTION|>--- conflicted
+++ resolved
@@ -12,7 +12,6 @@
 use rand::prelude::SliceRandom;
 use crate::adaptive::{adapt_inner, infrequent};
 use crate::art_node::ArtNode;
-use crate::bench::{BASIC_CONVERSION_ATTEMPTS, BASIC_CONVERSIONS, HASH_CONVERSIONS};
 use crate::branch_cache::BranchCacheAccessor;
 use crate::vtables::BTreeNodeTag;
 #[allow(unused_imports)]
@@ -112,11 +111,9 @@
             match self.tag() {
                 BTreeNodeTag::BasicLeaf => if self.head_mut().adaption_state.0 == 0 {
                     HashLeaf::from_basic(self);
-                    HASH_CONVERSIONS.fetch_add(1, Ordering::Relaxed);
                 }
                 BTreeNodeTag::HashLeaf => if self.head_mut().adaption_state.0 >= LEAVE_ADAPTION_RANGE {
                     use std::sync::atomic::*;
-<<<<<<< HEAD
                     let is_err = HashLeaf::to_basic(self).is_err();
                     if cfg!(debug_assertions) {
                         static TOTAL: AtomicUsize = AtomicUsize::new(0);
@@ -127,11 +124,6 @@
                             eprintln!("leave to basic convert fail rate: {}", failed as f64 / total as f64);
                         }
                     }
-=======
-                    let is_ok = HashLeaf::to_basic(self).is_ok();
-                    BASIC_CONVERSION_ATTEMPTS.fetch_add(1, Ordering::Relaxed);
-                    BASIC_CONVERSIONS.fetch_add(is_ok as usize, Ordering::Relaxed);
->>>>>>> e454174c
                 }
                 _ => unreachable!()
             }
